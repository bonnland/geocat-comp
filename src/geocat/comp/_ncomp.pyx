--- conflicted
+++ resolved
@@ -723,8 +723,6 @@
 
     return output.numpy
 
-<<<<<<< HEAD
-
 @carrayify
 def _rcm2points(np.ndarray lat2d_np, np.ndarray lon2d_np, np.ndarray fi_np, np.ndarray lat1d_np, np.ndarray lon1d_np, int opt=0, msg=None):
     """_rcm2points(lat2d, lon2d, fi, lat1d, lon1d, msg=None)
@@ -775,7 +773,59 @@
 	A inverse distance squared algorithm is used to perform the interpolation.
 
 	Missing values are allowed and no extrapolation is performed.
-=======
+  
+  
+    """
+    lat2d = Array.from_np(lat2d_np)
+    lon2d = Array.from_np(lon2d_np)
+    fi	  = Array.from_np(fi_np)
+    lat1d = Array.from_np(lat1d_np)
+    lon1d = Array.from_np(lon1d_np)
+
+    cdef long i
+    # Set output type and dimensions. Double if `fi` is double, otherwise float.
+    if fi.type == libncomp.NCOMP_DOUBLE:
+        fo_dtype = np.float64
+    else:
+        fo_dtype = np.float32
+    cdef np.ndarray fo_np = np.zeros(tuple([fi.shape[i] for i in range(fi.ndim - 2)] + [lat1d.shape[0]]), dtype=fo_dtype) # or lon1d.shape[0]
+    
+    replace_fi_nans = False
+    if msg is None or np.isnan(msg): # if no missing value specified, assume NaNs
+        missing_inds_fi = np.isnan(fi.numpy)
+        msg = get_default_fill(fi.numpy)
+        replace_fi_nans = True
+
+    set_ncomp_msg(&(fi.ncomp.msg), msg) # always set missing on fi.ncomp
+
+    if replace_fi_nans and missing_inds_fi.any():
+        fi.ncomp.has_missing = 1
+        fi.numpy[missing_inds_fi] = msg
+
+    fo = Array.from_np(fo_np)
+
+    #	release global interpreter lock
+    cdef int ier
+    with nogil:
+        ier = libncomp.rcm2points(lat2d.ncomp, lon2d.ncomp, fi.ncomp,
+                                  lat1d.ncomp, lon1d.ncomp, fo.ncomp, opt)
+
+    #	re-acquire interpreter lock
+    # Check errors ier
+    if ier != 0:
+        raise NcompError(f"An error occurred while calling libncomp.rcm2points with error code: {ier}")
+    
+    if replace_fi_nans and fi.ncomp.has_missing:
+        fi.numpy[missing_inds_fi] = np.nan
+
+    if fo.type == libncomp.NCOMP_DOUBLE:
+        fo_msg = fo.ncomp.msg.msg_double
+    else:
+        fo_msg = fo.ncomp.msg.msg_float
+    fo.numpy[fo.numpy == fo_msg] = np.nan
+
+    return fo.numpy
+
 @carrayify
 def _rcm2rgrid(np.ndarray lat2d_np, np.ndarray lon2d_np, np.ndarray fi_np, np.ndarray lat1d_np, np.ndarray lon1d_np, msg=None):
     """_rcm2rgrid(lat2d, lon2d, fi, lat1d, lon1d, msg=None)
@@ -838,17 +888,11 @@
 	sometimes, there are small gaps in the interpolated grids. Any interior points not
 	interpolated in the initial interpolation pass will be filled using linear interpolation.
         In some cases, edge points may not be filled.
->>>>>>> 1faf5b09
-
     """
+    
     lat2d = Array.from_np(lat2d_np)
     lon2d = Array.from_np(lon2d_np)
-<<<<<<< HEAD
     fi	  = Array.from_np(fi_np)
-    lat1d = Array.from_np(lat1d_np)
-    lon1d = Array.from_np(lon1d_np)
-=======
-    fi    = Array.from_np(fi_np)
     lat1d = Array.from_np(lat1d_np)
     lon1d = Array.from_np(lon1d_np)
 
@@ -950,7 +994,6 @@
     fi    = Array.from_np(fi_np)
     lat2d = Array.from_np(lat2d_np)
     lon2d = Array.from_np(lon2d_np)
->>>>>>> 1faf5b09
 
     cdef long i
     # Set output type and dimensions. Double if `fi` is double, otherwise float.
@@ -958,11 +1001,7 @@
         fo_dtype = np.float64
     else:
         fo_dtype = np.float32
-<<<<<<< HEAD
-    cdef np.ndarray fo_np = np.zeros(tuple([fi.shape[i] for i in range(fi.ndim - 2)] + [lat1d.shape[0]]), dtype=fo_dtype) # or lon1d.shape[0]
-=======
     cdef np.ndarray fo_np = np.zeros(tuple([fi.shape[i] for i in range(fi.ndim - 2)] + [lat2d.shape[0], lon2d.shape[0]]), dtype=fo_dtype)
->>>>>>> 1faf5b09
 
     replace_fi_nans = False
     if msg is None or np.isnan(msg): # if no missing value specified, assume NaNs
@@ -978,18 +1017,6 @@
 
     fo = Array.from_np(fo_np)
 
-<<<<<<< HEAD
-    #	release global interpreter lock
-    cdef int ier
-    with nogil:
-        ier = libncomp.rcm2points(lat2d.ncomp, lon2d.ncomp, fi.ncomp,
-                                  lat1d.ncomp, lon1d.ncomp, fo.ncomp, opt)
-
-    #	re-acquire interpreter lock
-    # Check errors ier
-    if ier != 0:
-        raise NcompError(f"An error occurred while calling libncomp.rcm2points with error code: {ier}")
-=======
 #   release global interpreter lock
     cdef int ier
     with nogil:
@@ -1000,7 +1027,6 @@
     # Check errors ier
     if ier != 0:
         raise NcompError(f"An error occurred while calling libncomp.rgrid2rcm with error code: {ier}")
->>>>>>> 1faf5b09
 
     if replace_fi_nans and fi.ncomp.has_missing:
         fi.numpy[missing_inds_fi] = np.nan
@@ -1009,10 +1035,7 @@
         fo_msg = fo.ncomp.msg.msg_double
     else:
         fo_msg = fo.ncomp.msg.msg_float
-<<<<<<< HEAD
-=======
-
->>>>>>> 1faf5b09
+
     fo.numpy[fo.numpy == fo_msg] = np.nan
 
     return fo.numpy