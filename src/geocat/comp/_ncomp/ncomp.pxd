# cython: language_level=3
cdef extern from "ncomp/constants.h":
    cdef double DEFAULT_FILL "DEFAULT_FILL_DOUBLE";
    cdef char   DEFAULT_FILL_INT8 "NC_FILL_BYTE";
    cdef unsigned char   DEFAULT_FILL_UINT8 "NC_FILL_UBYTE";
    cdef short  DEFAULT_FILL_INT16 "NC_FILL_SHORT";
    cdef unsigned short  DEFAULT_FILL_UINT16 "NC_FILL_USHORT";
    cdef int    DEFAULT_FILL_INT32 "NC_FILL_INT";
    cdef unsigned int    DEFAULT_FILL_UINT32 "NC_FILL_UINT";
    cdef long   DEFAULT_FILL_INT64 "NC_FILL_INT64";
    cdef unsigned long   DEFAULT_FILL_UINT64 "NC_FILL_UINT64";
    cdef float  DEFAULT_FILL_FLOAT "NC_FILL_FLOAT";
    cdef double DEFAULT_FILL_DOUBLE "NC_FILL_DOUBLE";
    cdef char   DEFAULT_FILL_CHAR "DEFAULT_FILL_CHAR";

cdef extern from "ncomp/types.h":
    cdef enum NcompTypes:
        NCOMP_BOOL
        NCOMP_BYTE
        NCOMP_UBYTE
        NCOMP_SHORT
        NCOMP_USHORT
        NCOMP_INT
        NCOMP_UINT
        NCOMP_LONG
        NCOMP_ULONG
        NCOMP_LONGLONG
        NCOMP_ULONGLONG
        NCOMP_FLOAT
        NCOMP_DOUBLE
        NCOMP_LONGDOUBLE

    ctypedef union ncomp_missing:
        char                msg_bool
        signed char         msg_byte
        unsigned char       msg_ubyte
        short               msg_short
        unsigned short      msg_ushort
        int                 msg_int
        unsigned int        msg_uint
        long                msg_long
        unsigned long       msg_ulong
        long long           msg_longlong
        unsigned long long  msg_ulonglong
        float               msg_float
        double              msg_double
        long double         msg_longdouble

    ctypedef struct ncomp_array:
        int             type
        int             ndim
        void*           addr
        int             has_missing
        ncomp_missing   msg
        size_t*         shape

    ctypedef struct ncomp_single_attribute:
        char *        name
        ncomp_array*  value

    ctypedef struct ncomp_attributes:
        int                        nAttribute
        ncomp_single_attribute **  attribute_array


cdef extern from "ncomp/util.h":
    ncomp_array* ncomp_array_alloc(void*, int, int, size_t*)
    void         ncomp_array_free(ncomp_array*, int)
    ncomp_single_attribute* create_ncomp_single_attribute(char *, void *, int, int, size_t *);
    ncomp_attributes* ncomp_attributes_allocate(int);



cdef extern from "ncomp/wrapper.h":
    int linint2(const ncomp_array*, const ncomp_array*, const ncomp_array*,
                const ncomp_array*, const ncomp_array*, ncomp_array*,
                int, int) nogil;

    int eofunc(const ncomp_array * x_in, const int neval_in,
               const ncomp_attributes * options_in,
               ncomp_array** x_out, ncomp_attributes* attrList_out) nogil;

    int eofunc_n(const ncomp_array * x_in, const int neval_in,
                 const int t_dim,
                 const ncomp_attributes * options_in,
                 ncomp_array ** x_out, ncomp_attributes * attrList_out) nogil;

<<<<<<< HEAD
    int eofunc_ts(
      const ncomp_array * x_in,
      const ncomp_array * evec_in,
      const ncomp_attributes * options_in,
      ncomp_array ** x_out,
      ncomp_attributes * attrs_out) nogil;

    int eofunc_ts_n(
        const ncomp_array * x_in,
        const ncomp_array * evec_in,
        const ncomp_attributes * options_in,
        const int t_dim,
        ncomp_array ** x_out,
        ncomp_attributes * attrs_out) nogil;
=======
    int moc_globe_atl( const ncomp_array *, const ncomp_array *, const ncomp_array *,
                      const ncomp_array *, const ncomp_array *, const ncomp_array *,
                      ncomp_array ** ) nogil;
>>>>>>> 4caeed8f
<|MERGE_RESOLUTION|>--- conflicted
+++ resolved
@@ -85,7 +85,6 @@
                  const ncomp_attributes * options_in,
                  ncomp_array ** x_out, ncomp_attributes * attrList_out) nogil;
 
-<<<<<<< HEAD
     int eofunc_ts(
       const ncomp_array * x_in,
       const ncomp_array * evec_in,
@@ -100,8 +99,7 @@
         const int t_dim,
         ncomp_array ** x_out,
         ncomp_attributes * attrs_out) nogil;
-=======
+
     int moc_globe_atl( const ncomp_array *, const ncomp_array *, const ncomp_array *,
                       const ncomp_array *, const ncomp_array *, const ncomp_array *,
-                      ncomp_array ** ) nogil;
->>>>>>> 4caeed8f
+                      ncomp_array ** ) nogil;