--- conflicted
+++ resolved
@@ -1,12 +1,7 @@
-<<<<<<< HEAD
-# cython: language_level=3, boundscheck=False
-
-=======
 # cython: language_level=3, boundscheck=False, embedsignature=True
->>>>>>> 14a7f964
 cimport ncomp
-#from libc.stdlib cimport malloc, free
-#from libc.stdio cimport printf
+from libc.stdlib cimport malloc, free
+from libc.stdio cimport printf
 
 import cython
 import numpy as np
