--- conflicted
+++ resolved
@@ -251,92 +251,6 @@
     return fo
 
 
-<<<<<<< HEAD
-
-def moc_globe_atl(lat_aux_grid, a_wvel, a_bolus, a_submeso, tlat, rmlak,
-                  msg=None, meta=False):
-    """Facilitates calculating the meridional overturning circulation for the
-    globe and Atlantic.
-
-    Args:
-
-        lat_aux_grid (:class:`numpy.ndarray`):
-            Latitude grid for transport diagnostics.
-
-        a_wvel (:class:`numpy.ndarray`):
-            Area weighted Eulerian-mean vertical velocity [TAREA*WVEL].
-
-        a_bolus (:class:`numpy.ndarray`):
-            Area weighted Eddy-induced (bolus) vertical velocity [TAREA*WISOP].
-
-        a_submeso (:class:`numpy.ndarray`):
-            Area weighted submeso vertical velocity [TAREA*WSUBM].
-
-        tlat (:class:`numpy.ndarray`):
-            Array of t-grid latitudes.
-
-        rmlak (:class:`numpy.ndarray`):
-            Basin index number: [0]=Globe, [1]=Atlantic
-
-        msg (:obj:`numpy.number`):
-          A numpy scalar value that represent a missing value.
-          This argument allows a user to use a missing value scheme
-          other than NaN or masked arrays, similar to what NCL allows.
-
-        meta (:obj:`bool`):
-          Set to False to disable metadata; default is True.
-
-        Returns:
-            :class:`numpy.ndarray`: A multi-dimensional array of size [moc_comp] x
-            [n_transport_reg] x [kdepth] x [nyaux] where:
-
-            - moc_comp refers to the three components returned
-            - n_transport_reg refers to the Globe and Atlantic
-            - kdepth is the the number of vertical levels of the work arrays
-            - nyaux is the size of the lat_aux_grid
-
-            The type of the output data will be double only if a_wvel or a_bolus or
-            a_submesa is of type double. Otherwise, the return type will be float.
-
-
-    Examples:
-
-        # TODO: To be included
-
-    """
-
-    # Ensure input arrays are numpy.ndarrays
-    if isinstance(lat_aux_grid, xr.DataArray):
-        lat_aux_grid = lat_aux_grid.values
-
-    if isinstance(a_wvel, xr.DataArray):
-        a_wvel = a_wvel.values
-
-    if isinstance(a_bolus, xr.DataArray):
-        a_bolus = a_bolus.values
-
-    if isinstance(a_submeso, xr.DataArray):
-        a_submeso = a_submeso.values
-
-    if isinstance(tlat, xr.DataArray):
-        tlat = tlat.values
-
-    if isinstance(rmlak, xr.DataArray):
-        rmlak = rmlak.values
-
-
-    # Call ncomp function
-    out_arr = _ncomp._moc_globe_atl(lat_aux_grid, a_wvel, a_bolus, a_submeso,
-                                    tlat, rmlak, msg)
-
-    if meta:
-        pass
-        # TODO: Retaining possible metadata might be revised in the future
-    else:
-        out_arr = xr.DataArray(out_arr)
-
-    return out_arr
-=======
 def eofunc(data, neval, **kwargs) -> xr.DataArray:
     """
     Computes empirical orthogonal functions (EOFs, aka: Principal Component Analysis).
@@ -440,4 +354,86 @@
     )
 
 
->>>>>>> 4f47f24b
+def moc_globe_atl(lat_aux_grid, a_wvel, a_bolus, a_submeso, tlat, rmlak,
+                  msg=None, meta=False):
+    """Facilitates calculating the meridional overturning circulation for the
+    globe and Atlantic.
+
+    Args:
+
+        lat_aux_grid (:class:`numpy.ndarray`):
+            Latitude grid for transport diagnostics.
+
+        a_wvel (:class:`numpy.ndarray`):
+            Area weighted Eulerian-mean vertical velocity [TAREA*WVEL].
+
+        a_bolus (:class:`numpy.ndarray`):
+            Area weighted Eddy-induced (bolus) vertical velocity [TAREA*WISOP].
+
+        a_submeso (:class:`numpy.ndarray`):
+            Area weighted submeso vertical velocity [TAREA*WSUBM].
+
+        tlat (:class:`numpy.ndarray`):
+            Array of t-grid latitudes.
+
+        rmlak (:class:`numpy.ndarray`):
+            Basin index number: [0]=Globe, [1]=Atlantic
+
+        msg (:obj:`numpy.number`):
+          A numpy scalar value that represent a missing value.
+          This argument allows a user to use a missing value scheme
+          other than NaN or masked arrays, similar to what NCL allows.
+
+        meta (:obj:`bool`):
+          Set to False to disable metadata; default is True.
+
+        Returns:
+            :class:`numpy.ndarray`: A multi-dimensional array of size [moc_comp] x
+            [n_transport_reg] x [kdepth] x [nyaux] where:
+
+            - moc_comp refers to the three components returned
+            - n_transport_reg refers to the Globe and Atlantic
+            - kdepth is the the number of vertical levels of the work arrays
+            - nyaux is the size of the lat_aux_grid
+
+            The type of the output data will be double only if a_wvel or a_bolus or
+            a_submesa is of type double. Otherwise, the return type will be float.
+
+
+    Examples:
+
+        # TODO: To be included
+
+    """
+
+    # Ensure input arrays are numpy.ndarrays
+    if isinstance(lat_aux_grid, xr.DataArray):
+        lat_aux_grid = lat_aux_grid.values
+
+    if isinstance(a_wvel, xr.DataArray):
+        a_wvel = a_wvel.values
+
+    if isinstance(a_bolus, xr.DataArray):
+        a_bolus = a_bolus.values
+
+    if isinstance(a_submeso, xr.DataArray):
+        a_submeso = a_submeso.values
+
+    if isinstance(tlat, xr.DataArray):
+        tlat = tlat.values
+
+    if isinstance(rmlak, xr.DataArray):
+        rmlak = rmlak.values
+
+
+    # Call ncomp function
+    out_arr = _ncomp._moc_globe_atl(lat_aux_grid, a_wvel, a_bolus, a_submeso,
+                                    tlat, rmlak, msg)
+
+    if meta:
+        pass
+        # TODO: Retaining possible metadata might be revised in the future
+    else:
+        out_arr = xr.DataArray(out_arr)
+
+    return out_arr